# python
import base64
import zlib
import json

# channels
from channels.db import database_sync_to_async

# django
from django.db import models, transaction
from django.utils.translation import gettext as _

# models 
from accounts.models import Student
from classrooms.models import Classroom
from terms.models import Term
from assessment_transcripts.models import AssessmentTranscript
from timetables.models import Timetable
from student_activities.models import StudentActivity
from student_group_timetables.models import StudentGroupTimetable

# serilializers
from accounts.serializers.students.serializers import StudentBasicAccountDetailsEmailSerializer
from accounts.serializers.parents.serializers import ParentAccountSerializer
from student_subject_performances.serializers import StudentPerformanceSerializer
from school_announcements.serializers import AnnouncementSerializer
from terms.serializers import  TermsSerializer
from classrooms.serializers import ClassroomSerializer, ClassroomsSerializer
from school_attendances.serializers import StudentAttendanceSerializer
from assessment_transcripts.serializers import DetailedTranscriptSerializer
from timetables.serializers import TimetableSerializer
from student_group_timetables.serializers import StudentGroupTimetablesSerializer
from student_activities.serializers import ActivitiesSerializer, ActivitySerializer
from timetable_sessions.serializers import SessoinsSerializer

# checks
from accounts.checks import permission_checks

# mappings
from accounts.mappings import serializer_mappings

# utility functions 
from accounts import utils as accounts_utilities
from audit_logs import utils as audits_utilities


@database_sync_to_async
def search_parents(account, role, details):
    try:
        # Retrieve the requesting users account and related school in a single query using select_related
        requesting_account = accounts_utilities.get_account_and_linked_school(account, role)

        if 'account' not in details:
            response = f'could not proccess your request, the provided information is invalid for the action you are trying to perform. please make sure to provide a valid account ID and try again'
            return {'error': response}

        requested_account = requesting_account.school.students.select_related('school').prefetch_related('parents').get(account_id=details['account'])
    
        # Check if the requesting user has permission to view the requested user's profile or details.
        permission_error = permission_checks.view_account(requesting_account, requested_account)
        if permission_error:
            # Return an error message if the requesting user does not have the necessary permissions.
            return permission_error

        parents = requested_account.parents

        # Serialize the parents to return them in the response
        serialized_parents = ParentAccountSerializer(parents, many=True).data

        # Compress the serialized data
        compressed_parents = zlib.compress(json.dumps(serialized_parents).encode('utf-8'))
        # Encode compressed data as base64 for safe transport
        encoded_parents = base64.b64encode(compressed_parents).decode('utf-8')

        return {"parents": encoded_parents}
                       
    except Student.DoesNotExist:
        # Handle the case where the provided account ID does not exist
        return {'error': 'Could not process your request, a student account with the provided credentials in your school does not exist. Please review the account details and try again.'}

    except Exception as e:
        # Handle any other unexpected errors and return the error message.
        return {'error': str(e)}


@database_sync_to_async
def search_account(account, role, details):
    try:
        # Retrieve the requesting users account and related school in a single query using select_related
        requesting_account = accounts_utilities.get_account_and_linked_school(account, role)

        if not {'account', 'role', 'reason'}.issubset(details) or details['reason'] not in ['details', 'profile'] or details['role'] not in ['PRINCIPAL', 'ADMIN', 'TEACHER', 'STUDENT', 'PARENT']:
            response = f'could not proccess your request, the provided information is invalid for the action you are trying to perform. please make sure to provide a valid account ID, role and reason and try again'
            return {'error': response}

        # Build the queryset for the requested account with the necessary related fields.
        requested_account = accounts_utilities.get_account_and_permission_check_attr(details['account'], details['role'])

        # Check if the requesting user has permission to view the requested user's profile or details.
        permission_error = permission_checks.view_account(requesting_account, requested_account)
        if permission_error:
            # Return an error message if the requesting user does not have the necessary permissions.
            return permission_error

        # Handle the request based on the reason provided (either 'details' or 'profile').
        if details['reason'] == 'profile':
            # Get the appropriate serializer for the requested user's role.
            Serializer = serializer_mappings.account_profile[details['role']]
            # Serialize the requested user's details and return the serialized data.
            serialized_account = Serializer(instance=requested_account).data

        else:
            # Get the appropriate serializer for the requested user's role.
            Serializer = serializer_mappings.account_details[details['role']]
            # Serialize the requested user's details and return the serialized data.
            serialized_account = Serializer(instance=requested_account).data

        # Compress the serialized data
        compressed_account = zlib.compress(json.dumps(serialized_account).encode('utf-8'))
        # Encode compressed data as base64 for safe transport
        encoded_account = base64.b64encode(compressed_account).decode('utf-8')

        # Return the serialized user data if everything is successful.
        return {"account": encoded_account}
    
    except Exception as e:
        # Handle any other unexpected errors and return the error message.
        return {'error': str(e)}


@database_sync_to_async
def search_school_announcement(account, role, details):
    try:
        # Retrieve the requesting users account and related school in a single query using select_related
        requesting_account = accounts_utilities.get_account_and_linked_school(account, role)
        
        if not 'announcement' in details:
            response = f'could not proccess your request, the provided information is invalid for the action you are trying to perform. please make sure to provide a valid announcement ID and try again'
            return {'error': response}

        # Retrieve the specified announcement
        announcement = requesting_account.announcements.get(announcement_id=details.get('announcement'))

        # Check if the user is already in the reached list and add if not
        if not announcement.accounts_reached.filter(id=requesting_account.id).exists():
            with transaction.atomic():
                announcement.reached(account)

        # Serialize and return the announcement data
        serialized_announcement = AnnouncementSerializer(announcement).data

        return {'announcement': serialized_announcement}
    
    except Exception as e:
        # Handle any other unexpected errors
        return {'error': str(e)}


@database_sync_to_async
def search_grade_terms(account, role, details):
    try:
        # Retrieve the requesting users account and related school in a single query using select_related
        requesting_account = accounts_utilities.get_account(account, role)

        if not 'classroom' in details:
            response = f'could not proccess your request, the provided information is invalid for the action you are trying to perform. please make sure to provide valid classroom ID and try again'
            return {'error': response}

        # Fetch the specific classroom based on class_id and school
        classroom = Classroom.objects.get(classroom_id=details['classroom'], students__id__in=requesting_account.children.values_list('id', flat=True))

        # Prefetch related school terms to minimize database hits
        grade_terms = classroom.grade.terms.only('term_name', 'weight', 'start_date', 'end_date', 'term_id')
        serialized_terms = TermsSerializer(grade_terms, many=True).data
        
        # Return the serialized terms in a dictionary
        return {'terms': serialized_terms}
    
    except Classroom.DoesNotExist:
        # Handle case where the classroom does not exist
        return {'error': _('Could not process your request, a classroom with the provided details does not exist. Please review the classroom details and try again.')}

    except Exception as e:
        # Handle any unexpected errors with a general error message
        return {'error': str(e)}


@database_sync_to_async
def search_classroom(account, role, details):
    try:
        # Retrieve the requesting users account and related school in a single query using select_related
        requesting_account = accounts_utilities.get_account_and_linked_school(account, role)

        if not 'classroom' in details:
            response = f'could not proccess your request, the provided information is invalid for the action you are trying to perform. please make sure to provide valid classroom ID and try again'
            return {'error': response}

        # Fetch the specific classroom based on class_id and school
        classroom = requesting_account.enrolled_classrooms.get(classroom_id=details['classroom'])
        serialized_classroom = ClassroomSerializer(classroom).data

        return {"classroom": serialized_classroom}
    
    except Classroom.DoesNotExist:
        # Handle case where the classroom does not exist
        return {'error': _('Could not process your request, a classroom with the provided details does not exist. Please review the classroom details and try again.')}
    
    except Exception as e:
        # Handle any other unexpected errors
        return {'error': str(e)}


@database_sync_to_async
def search_student_classrooms(account, role, details):
    try:
        # Retrieve the requesting users account and related school in a single query using select_related
        requesting_account = accounts_utilities.get_account(account, role)

        if not {'account'}.issubset(details):
            response = f'could not proccess your request, the provided information is invalid for the action you are trying to perform. please make sure to provide valid account ID and try again'
            return {'error': response}

        # Fetch the specific classroom based on class_id and school
        child = requesting_account.children.get(account_id=details['account'])

        serialized_child = StudentBasicAccountDetailsEmailSerializer(child).data
        serialized_child_classrooms = ClassroomsSerializer(child.enrolled_classrooms, many=True).data
        
        # Return the serialized terms in a dictionary
        return {'student' : serialized_child, 'classrooms': serialized_child_classrooms}
                   
    except Student.DoesNotExist:
        # Handle the case where the provided account ID does not exist
        return {'error': 'Could not process your request, a student account with the provided credentials does not exist. Please review your account details and try again.'}

    except Exception as e:
        # Handle any unexpected errors with a general error message
        return {'error': str(e)}


@database_sync_to_async
def search_student_classroom_performance(account, role, details):
    try:
        # Retrieve the requesting users account and related school in a single query using select_related
        requesting_account = accounts_utilities.get_account(account, role)

        if not {'term', 'classroom', 'student'}.issubset(details):
            response = f'could not proccess your request, the provided information is invalid for the action you are trying to perform. please make sure to provide valid student, term and classroom IDs and try again'
            return {'error': response}

        student = requesting_account.children.get(account_id=details['student'])
        # Fetch the specific classroom based on class_id and school
        classroom = Classroom.objects.get(classroom_id=details['classroom'], register_classroom=False, students=student)
        term = classroom.grade.terms.get(term_id=details['term'])

        student_performance, created = student.subject_performances.only(
            'pass_rate', 'highest_score', 'lowest_score', 'average_score', 'median_score', 'completion_rate', 'mode_score', 'passed'
        ).get_or_create(term=term, subject=classroom.subject, grade=classroom.grade, defaults={'school': classroom.school, 'student': student})
        serialized_student_performance = StudentPerformanceSerializer(student_performance).data
        
        # Return the serialized terms in a dictionary
        return {'performance': serialized_student_performance}
    
    except Classroom.DoesNotExist:
        # Handle case where the subject does not exist
        return {'error': 'Could not process your request, a classroom in your school with the provided credentials does not exist, please review the classroom details and try again.'}
    
    except Term.DoesNotExist:
        # Handle the case where the provided term ID does not exist
        return {'error': 'Could not process your request, a term in your school with the provided credentials does not exist, please review the term details and try again.'}

    except Exception as e:
        # Handle any unexpected errors with a general error message
        return {'error': str(e)}


@database_sync_to_async
def search_student_attendance(account, role, details):
    try:
        # Retrieve the requesting users account and related school in a single query using select_related
        requesting_account = accounts_utilities.get_account(account, role)

        if not {'classroom', 'student'}.issubset(details):
            response = f'could not proccess your request, the provided information is invalid for the action you are trying to perform. please make sure to provide a valid student and classroom IDs and try again'
            return {'error': response}

        student = requesting_account.children.get(account_id=details['student'])
        classroom = student.enrolled_classrooms.get(classroom_id=details['classroom'], register_classroom=True)

        # Query for the Absent instances where absentes is True
        attendances = []
        attendances.extend(student.absences.all())
        days_absent = student.absences.count()
        attendances.extend(student.late_arrivals.all())

        # Now sort the combined attendances list by 'timestamp'
        sorted_attendances = sorted(attendances, key=lambda attendance: attendance.timestamp, reverse=True)

        # For each absent instance, get the corresponding Late instance
        attendance_records = StudentAttendanceSerializer(sorted_attendances, many=True, context={'student': student.id}).data

        # Compress the serialized data
        compressed_attendance_records = zlib.compress(json.dumps({'records': attendance_records, 'days_absent': days_absent}).encode('utf-8'))

        # Encode compressed data as base64 for safe transport
        encoded_attendance_records = base64.b64encode(compressed_attendance_records).decode('utf-8')

        return {'records': encoded_attendance_records}
    
    except Classroom.DoesNotExist:
        return {'error': 'Could not process your request, a classroom in your school with the provided credentials does not exist. Please check the classrooms details and try again.'}
                   
    except Student.DoesNotExist:
        # Handle the case where the provided account ID does not exist
        return {'error': 'Could not process your request, a student account with the provided credentials does not exist. Please review your account details and try again.'}

    except Exception as e:
        return {'error': str(e)}


@database_sync_to_async
def search_student_assessment_transcript(account, role, details):
    try:
        # Retrieve the requesting users account and related school in a single query using select_related
        requesting_account = accounts_utilities.get_account(account, role)

        if not {'term', 'classroom', 'assessment', 'student'}.issubset(details):
            response = f'could not proccess your request, the provided information is invalid for the action you are trying to perform. please make sure to provide valid term, classroom and assessment IDs and try again'
            return {'error': response}
        
        student = requesting_account.children.get(account_id=details['student'])

        # Fetch the specific classroom based on class_id and school
        classroom = Classroom.objects.get(classroom_id=details['classroom'], register_classroom=False, students=student)
        term = classroom.grade.terms.get(term_id=details['term'])

<<<<<<< HEAD
        assessment = classroom.subject.assessments.get(models.Q(releasing_grades=True) | models.Q(grades_released=True), assessment_id=details['assessment'])
=======
        assessment = classroom.subject.assessments.get(models.Q(releasing_grades=True) | models.Q(grades_released=True), term=term, assessment_id=details['assessment'])
>>>>>>> e0a9d7fd
        transcript = student.transcripts.get(assessment=assessment)

        serialized_transcript = DetailedTranscriptSerializer(transcript).data 

        return {"transcript": serialized_transcript}

    except Classroom.DoesNotExist:
        # Handle case where the classroom does not exist
        return {'error': _('Could not process your request, classroom in your school with the provided details does not exist. Please review the classroom details and try again.')}

    except AssessmentTranscript.DoesNotExist:
        # Handle the case where the provided assessment ID does not exist
        return { 'error': 'Could not process your request, a transcript in your school with the provided credentials does not exist, please review the transcript details and try again.'}
        
    except Exception as e:
        # Handle any other unexpected errors
        return {'error': str(e)}


@database_sync_to_async
def search_student_classroom_card(account, role, details):
    try:
        # Retrieve the requesting users account and related school in a single query using select_related
        requesting_account = accounts_utilities.get_account(account, role)

        if not {'account', 'classroom'}.issubset(details):
            response = f'could not proccess your request, the provided information is invalid for the action you are trying to perform. please make sure to provide valid account and classroom IDs and try again'
            return {'error': response}

        # Retrieve the requested users account and related school in a single query using select_related
        requested_account = requesting_account.children.get(account_id=details['account'])

        classroom = requested_account.enrolled_classrooms.get(classroom_id=details['classroom'])

        # retrieve the students activities 
        activities = requested_account.my_activities.filter(classroom=classroom)
        
        serialized_student = StudentBasicAccountDetailsEmailSerializer(instance=requested_account).data
        serialized_activities = ActivitiesSerializer(activities, many=True).data

        return {"student": serialized_student, 'activities': serialized_activities}

    except Classroom.DoesNotExist:
        # Handle case where the classroom does not exist
        return {'error': 'Could not process your request, a classroom in your school with the provided credentials does not exist. please review the classroom details and try again.'}
                   
    except Student.DoesNotExist:
        # Handle the case where the provided account ID does not exist
        return {'error': 'Could not process your request, a student account with the provided credentials does not exist. Please review your account details and try again.'}

    except Exception as e:
        # Handle any other unexpected errors
        return {'error': str(e)}



@database_sync_to_async
def search_student_activity(account, role, details):
    try:
        # Retrieve the requesting users account and related school in a single query using select_related
        requesting_account = accounts_utilities.get_account(account, role)

        if not {'activity'}.issubset(details):
            response = f'could not proccess your request, the provided information is invalid for the action you are trying to perform. please make sure to provide valid account and classroom IDs and try again'
            return {'error': response}

        # Retrieve the activity based on the provided activity_id
        activity = StudentActivity.objects.select_related('auditor', 'recipient', 'classroom', 'school').get(student_activity_id=details['activity'], recipient_id__in=requesting_account.children.values_list('id', flat=True))
        serialized_activity = ActivitySerializer(activity).data

        return {"activity": serialized_activity}

    except StudentActivity.DoesNotExist:
        # Handle case where the activity does not exist
        return {'error': 'Could not process your request, an activity in your school with the provided credentials does not exist. Please review the activity details and try again.'}

    except Exception as e:
        # Handle any other unexpected errors
        return {'error': str(e)}
    

@database_sync_to_async
def search_group_timetables(account, role):
    try:
        # Retrieve the requesting users account and related school in a single query using select_related
        requesting_account = accounts_utilities.get_account(account, role)
        
        # Retrieve all group schedules associated with the student
        if hasattr(requesting_account, 'timetables'):
            group_timetables = requesting_account.timetables
        else:
            return {"timetables": []}

        # Serialize the group schedules to return them in the response
        serialized_timetables = StudentGroupTimetablesSerializer(group_timetables, many=True).data

        return {"timetables": serialized_timetables}

    except Exception as e:
        # Handle any other unexpected errors
        return {'error': str(e)}


@database_sync_to_async
def search_group_timetable_timetables(account, role, details):
    try:
        # Retrieve the requesting users account and related school in a single query using select_related
        requesting_account = accounts_utilities.get_account(account, role)

        if 'group_timetable' not in details:
            response = f'could not proccess your request, the provided information is invalid for the action you are trying to perform. please make sure to provide a valid group timetable ID and try again'
            return {'error': response}

        # Retrieve the specified group schedule
        group_timetable = requesting_account.timetables.prefetch_related('timetables').get(group_timetable_id=details['group_timetable'])
        serialized_timetables = TimetableSerializer(group_timetable.timetables, many=True).data

        return {"timetables": serialized_timetables}
    
    except StudentGroupTimetable.DoesNotExist:
        # Handle case where the group schedule does not exist
        return {'error': 'Could not process your request, a group schedule with the provided credentials does not exist. Please check the group schedule details and try again.'}
    
    except Exception as e:
        # Handle any other unexpected errors
        return {'error': str(e)}


@database_sync_to_async
def search_timetable_sessions(account, role, details):
    try:
        # Retrieve the requesting users account and related school in a single query using select_related
        requesting_account = accounts_utilities.get_account_and_linked_school(account, role)

        if 'timetable' not in details:
            response = f'could not proccess your request, the provided information is invalid for the action you are trying to perform. please make sure to provide a valid timetable ID and try again'
            return {'error': response}

        timetable = requesting_account.school.timetables.prefetch_related('sessions').get(timetable_id=details['timetable'], student_group_timetable__subscribers=requesting_account)
        serialized_sessions = SessoinsSerializer(timetable.sessions, many=True).data
        
        return {"sessions": serialized_sessions}
    
    except Timetable.DoesNotExist:
        return {"error" : "a schedule with the provided credentials does not exist"}
    
    except Exception as e:
        return { 'error': str(e) }

<|MERGE_RESOLUTION|>--- conflicted
+++ resolved
@@ -334,12 +334,8 @@
         classroom = Classroom.objects.get(classroom_id=details['classroom'], register_classroom=False, students=student)
         term = classroom.grade.terms.get(term_id=details['term'])
 
-<<<<<<< HEAD
-        assessment = classroom.subject.assessments.get(models.Q(releasing_grades=True) | models.Q(grades_released=True), assessment_id=details['assessment'])
-=======
         assessment = classroom.subject.assessments.get(models.Q(releasing_grades=True) | models.Q(grades_released=True), term=term, assessment_id=details['assessment'])
->>>>>>> e0a9d7fd
-        transcript = student.transcripts.get(assessment=assessment)
+        transcript = assessment.transcripts.get(student_id=student.id)
 
         serialized_transcript = DetailedTranscriptSerializer(transcript).data 
 
